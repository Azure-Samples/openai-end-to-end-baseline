--- conflicted
+++ resolved
@@ -1,151 +1,146 @@
-/*
-  Deploy Azure Container Registry with private endpoint and private DNS zone
-*/
-
-@description('This is the base name for each Azure resource name (6-8 chars)')
-@minLength(6)
-@maxLength(8)
-param baseName string
-
-@description('The resource group location')
-param location string = resourceGroup().location
-
-@description('The name of the virtual network that this ACR instance will have a private endpoint in.')
-param vnetName string
-
-@description('The name of the subnet for the private endpoint. Must in in the provided virtual network.')
-param privateEndpointsSubnetName string
-
-@description('The name of the workload\'s existing Log Analytics workspace.')
-param logWorkspaceName string
-
-// Variables
-var acrName = 'cr${baseName}'
-var acrPrivateEndpointName = 'pep-${acrName}'
-var acrDnsZoneName = 'privatelink${environment().suffixes.acrLoginServer}'
-
-// ---- Existing resources ----
-resource vnet 'Microsoft.Network/virtualNetworks@2022-11-01' existing =  {
-  name: vnetName
-
-  resource privateEndpointsSubnet 'subnets' existing = {
-    name: privateEndpointsSubnetName
-  }  
-}
-
-resource logWorkspace 'Microsoft.OperationalInsights/workspaces@2022-10-01' existing = {
-  name: logWorkspaceName
-}
-
-@description('The container registry used by Azure AI Studio to store prompt flow images.')
-resource acrResource 'Microsoft.ContainerRegistry/registries@2023-07-01' = {
-  name: acrName
-  location: location
-  sku: {
-    name: 'Premium'
-  }
-  properties: {
-    adminUserEnabled: false
-    dataEndpointEnabled: false
-    networkRuleBypassOptions: 'AzureServices' // This allows support for ACR tasks to push the build image and bypass network restrictions - https://learn.microsoft.com/en-us/azure/container-registry/allow-access-trusted-services#trusted-services-workflow
-    networkRuleSet: {
-      defaultAction: 'Deny'
-      ipRules: []
-    }
-    publicNetworkAccess: 'Disabled'
-    zoneRedundancy: 'Enabled'
-  }
-
-  // TODO (P2 - Jon): Add a build agent node connected to the virtual network, the image building subnet.
-  // Then pushes will happen from within the network when following the instructions in the README.
-  // TODO (P2 - Jon): I believe the user is going to need AcrPush in order to put the new image into ACR.
-
-  //resource x 'agentPools@2019-06-01-preview' = {
-  //  name: 'sdf'
-  //  properties: {
-  //    os: 'Linux'
-  //    count: 1
-  //    virtualNetworkSubnetResourceId: // TODO
-  //  }
-<<<<<<< HEAD
-
-
-=======
->>>>>>> 4cfd7abc
-  //}
-}
-
-@description('Diagnostic settings for the Azure Container Registry instance.')
-resource acrResourceDiagSettings 'Microsoft.Insights/diagnosticSettings@2021-05-01-preview' = {
-  name: '${acrResource.name}-diagnosticSettings'
-  scope: acrResource
-  properties: {
-    workspaceId: logWorkspace.id
-    logs: [
-        {
-            categoryGroup: 'allLogs'
-            enabled: true
-            retentionPolicy: {
-                enabled: false
-                days: 0
-            }
-        }
-    ]
-    logAnalyticsDestinationType: null
-  }
-}
-
-resource acrPrivateEndpoint 'Microsoft.Network/privateEndpoints@2024-01-01' = {
-  name: acrPrivateEndpointName
-  location: location
-  properties: {
-    subnet: {
-      id: vnet::privateEndpointsSubnet.id
-    }
-    privateLinkServiceConnections: [
-      {
-        name: acrPrivateEndpointName
-        properties: {
-          groupIds: [
-            'registry'
-          ]
-          privateLinkServiceId: acrResource.id
-        }
-      }
-    ]
-  }
-
-  resource acrDnsZoneGroup 'privateDnsZoneGroups' = {
-    name: 'default'
-    properties: {
-      privateDnsZoneConfigs: [
-        {
-          name: acrDnsZoneName
-          properties: {
-            privateDnsZoneId: acrDnsZone.id
-          }
-        }
-      ]
-    }
-  }
-}
-
-resource acrDnsZone 'Microsoft.Network/privateDnsZones@2024-06-01' = {
-  name: acrDnsZoneName
-  location: 'global'
-  properties: {}
-
-  resource acrDnsZoneLink 'virtualNetworkLinks' = {
-    name: '${acrDnsZoneName}-link'
-    location: 'global'
-    properties: {
-      registrationEnabled: false
-      resolutionPolicy: 'Default'
-      virtualNetwork: {
-        id: vnet.id
-      }
-    }
-  }
-}
-
-output acrName string = acrResource.name
+/*
+  Deploy Azure Container Registry with private endpoint and private DNS zone
+*/
+
+@description('This is the base name for each Azure resource name (6-8 chars)')
+@minLength(6)
+@maxLength(8)
+param baseName string
+
+@description('The resource group location')
+param location string = resourceGroup().location
+
+@description('The name of the virtual network that this ACR instance will have a private endpoint in.')
+param vnetName string
+
+@description('The name of the subnet for the private endpoint. Must in in the provided virtual network.')
+param privateEndpointsSubnetName string
+
+@description('The name of the workload\'s existing Log Analytics workspace.')
+param logWorkspaceName string
+
+// Variables
+var acrName = 'cr${baseName}'
+var acrPrivateEndpointName = 'pep-${acrName}'
+var acrDnsZoneName = 'privatelink${environment().suffixes.acrLoginServer}'
+
+// ---- Existing resources ----
+resource vnet 'Microsoft.Network/virtualNetworks@2022-11-01' existing =  {
+  name: vnetName
+
+  resource privateEndpointsSubnet 'subnets' existing = {
+    name: privateEndpointsSubnetName
+  }  
+}
+
+resource logWorkspace 'Microsoft.OperationalInsights/workspaces@2022-10-01' existing = {
+  name: logWorkspaceName
+}
+
+@description('The container registry used by Azure AI Studio to store prompt flow images.')
+resource acrResource 'Microsoft.ContainerRegistry/registries@2023-07-01' = {
+  name: acrName
+  location: location
+  sku: {
+    name: 'Premium'
+  }
+  properties: {
+    adminUserEnabled: false
+    dataEndpointEnabled: false
+    networkRuleBypassOptions: 'AzureServices' // This allows support for ACR tasks to push the build image and bypass network restrictions - https://learn.microsoft.com/en-us/azure/container-registry/allow-access-trusted-services#trusted-services-workflow
+    networkRuleSet: {
+      defaultAction: 'Deny'
+      ipRules: []
+    }
+    publicNetworkAccess: 'Disabled'
+    zoneRedundancy: 'Enabled'
+  }
+
+  // TODO (P2 - Jon): Add a build agent node connected to the virtual network, the image building subnet.
+  // Then pushes will happen from within the network when following the instructions in the README.
+  // TODO (P2 - Jon): I believe the user is going to need AcrPush in order to put the new image into ACR.
+
+  //resource x 'agentPools@2019-06-01-preview' = {
+  //  name: 'sdf'
+  //  properties: {
+  //    os: 'Linux'
+  //    count: 1
+  //    virtualNetworkSubnetResourceId: // TODO
+  //  }
+  //}
+}
+
+@description('Diagnostic settings for the Azure Container Registry instance.')
+resource acrResourceDiagSettings 'Microsoft.Insights/diagnosticSettings@2021-05-01-preview' = {
+  name: '${acrResource.name}-diagnosticSettings'
+  scope: acrResource
+  properties: {
+    workspaceId: logWorkspace.id
+    logs: [
+        {
+            categoryGroup: 'allLogs'
+            enabled: true
+            retentionPolicy: {
+                enabled: false
+                days: 0
+            }
+        }
+    ]
+    logAnalyticsDestinationType: null
+  }
+}
+
+resource acrPrivateEndpoint 'Microsoft.Network/privateEndpoints@2024-01-01' = {
+  name: acrPrivateEndpointName
+  location: location
+  properties: {
+    subnet: {
+      id: vnet::privateEndpointsSubnet.id
+    }
+    privateLinkServiceConnections: [
+      {
+        name: acrPrivateEndpointName
+        properties: {
+          groupIds: [
+            'registry'
+          ]
+          privateLinkServiceId: acrResource.id
+        }
+      }
+    ]
+  }
+
+  resource acrDnsZoneGroup 'privateDnsZoneGroups' = {
+    name: 'default'
+    properties: {
+      privateDnsZoneConfigs: [
+        {
+          name: acrDnsZoneName
+          properties: {
+            privateDnsZoneId: acrDnsZone.id
+          }
+        }
+      ]
+    }
+  }
+}
+
+resource acrDnsZone 'Microsoft.Network/privateDnsZones@2024-06-01' = {
+  name: acrDnsZoneName
+  location: 'global'
+  properties: {}
+
+  resource acrDnsZoneLink 'virtualNetworkLinks' = {
+    name: '${acrDnsZoneName}-link'
+    location: 'global'
+    properties: {
+      registrationEnabled: false
+      resolutionPolicy: 'Default'
+      virtualNetwork: {
+        id: vnet.id
+      }
+    }
+  }
+}
+
+output acrName string = acrResource.name